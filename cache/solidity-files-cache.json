{
  "_format": "hh-sol-cache-2",
  "files": {
    "C:\\Users\\Administrator\\OneDrive\\Desktop\\LoneVerse\\contracts\\LoanChain.sol": {
      "lastModificationDate": 1758212085783,
      "contentHash": "772d32746fbadd9647721bf9e441a38a",
      "sourceName": "contracts/LoanChain.sol",
      "solcConfig": {
        "version": "0.8.20",
        "settings": {
          "optimizer": {
            "enabled": true,
            "runs": 200
          },
          "viaIR": true,
          "evmVersion": "paris",
          "outputSelection": {
            "*": {
              "*": [
                "abi",
                "evm.bytecode",
                "evm.deployedBytecode",
                "evm.methodIdentifiers",
                "metadata"
              ],
              "": [
                "ast"
              ]
            }
          }
        }
      },
      "imports": [
        "@openzeppelin/contracts/utils/ReentrancyGuard.sol",
        "@openzeppelin/contracts/access/Ownable.sol"
      ],
      "versionPragmas": [
        "^0.8.19"
      ],
      "artifacts": [
        "LoanChain"
      ]
    },
    "C:\\Users\\Administrator\\OneDrive\\Desktop\\LoneVerse\\node_modules\\@openzeppelin\\contracts\\access\\Ownable.sol": {
      "lastModificationDate": 1758193076899,
      "contentHash": "d3c790edc9ccf808a17c5a6cd13614fd",
      "sourceName": "@openzeppelin/contracts/access/Ownable.sol",
      "solcConfig": {
        "version": "0.8.20",
        "settings": {
          "optimizer": {
            "enabled": true,
            "runs": 200
          },
          "viaIR": true,
          "evmVersion": "paris",
          "outputSelection": {
            "*": {
              "*": [
                "abi",
                "evm.bytecode",
                "evm.deployedBytecode",
                "evm.methodIdentifiers",
                "metadata"
              ],
              "": [
                "ast"
              ]
            }
          }
        }
      },
      "imports": [
        "../utils/Context.sol"
      ],
      "versionPragmas": [
        "^0.8.20"
      ],
      "artifacts": [
        "Ownable"
      ]
    },
    "C:\\Users\\Administrator\\OneDrive\\Desktop\\LoneVerse\\node_modules\\@openzeppelin\\contracts\\utils\\ReentrancyGuard.sol": {
      "lastModificationDate": 1758193076991,
      "contentHash": "190613e556d509d9e9a0ea43dc5d891d",
      "sourceName": "@openzeppelin/contracts/utils/ReentrancyGuard.sol",
      "solcConfig": {
        "version": "0.8.20",
        "settings": {
          "optimizer": {
            "enabled": true,
            "runs": 200
          },
          "viaIR": true,
          "evmVersion": "paris",
          "outputSelection": {
            "*": {
              "*": [
                "abi",
                "evm.bytecode",
                "evm.deployedBytecode",
                "evm.methodIdentifiers",
                "metadata"
              ],
              "": [
                "ast"
              ]
            }
          }
        }
      },
      "imports": [],
      "versionPragmas": [
        "^0.8.20"
      ],
      "artifacts": [
        "ReentrancyGuard"
      ]
    },
    "C:\\Users\\Administrator\\OneDrive\\Desktop\\LoneVerse\\node_modules\\@openzeppelin\\contracts\\utils\\Context.sol": {
      "lastModificationDate": 1758193074962,
      "contentHash": "67bfbc07588eb8683b3fd8f6f909563e",
      "sourceName": "@openzeppelin/contracts/utils/Context.sol",
      "solcConfig": {
        "version": "0.8.20",
        "settings": {
          "optimizer": {
            "enabled": true,
            "runs": 200
          },
          "viaIR": true,
          "evmVersion": "paris",
          "outputSelection": {
            "*": {
              "*": [
                "abi",
                "evm.bytecode",
                "evm.deployedBytecode",
                "evm.methodIdentifiers",
                "metadata"
              ],
              "": [
                "ast"
              ]
            }
          }
        }
      },
      "imports": [],
      "versionPragmas": [
        "^0.8.20"
      ],
      "artifacts": [
        "Context"
      ]
    },
    "C:\\Users\\Administrator\\OneDrive\\Desktop\\LoneVerse\\contracts\\TokenSwap.sol": {
      "lastModificationDate": 1758211966339,
      "contentHash": "950fa5494320f6ac35b7b6c2ff7fa8d4",
      "sourceName": "contracts/TokenSwap.sol",
      "solcConfig": {
        "version": "0.8.20",
        "settings": {
          "optimizer": {
            "enabled": true,
            "runs": 200
          },
          "viaIR": true,
          "evmVersion": "paris",
          "outputSelection": {
            "*": {
              "*": [
                "abi",
                "evm.bytecode",
                "evm.deployedBytecode",
                "evm.methodIdentifiers",
                "metadata"
              ],
              "": [
                "ast"
              ]
            }
          }
        }
      },
      "imports": [
        "@openzeppelin/contracts/utils/ReentrancyGuard.sol",
        "@openzeppelin/contracts/access/Ownable.sol",
        "@openzeppelin/contracts/token/ERC20/IERC20.sol",
        "@openzeppelin/contracts/token/ERC20/utils/SafeERC20.sol",
        "./TokenTypes.sol"
      ],
      "versionPragmas": [
        "^0.8.19"
      ],
      "artifacts": [
        "ILoanChainV2",
        "TokenSwap"
      ]
    },
    "C:\\Users\\Administrator\\OneDrive\\Desktop\\LoneVerse\\contracts\\TokenTypes.sol": {
      "lastModificationDate": 1758211966341,
      "contentHash": "31bd6f387f27d07545c2c6715aee3dea",
      "sourceName": "contracts/TokenTypes.sol",
      "solcConfig": {
        "version": "0.8.20",
        "settings": {
          "optimizer": {
            "enabled": true,
            "runs": 200
          },
          "viaIR": true,
          "evmVersion": "paris",
          "outputSelection": {
            "*": {
              "*": [
                "abi",
                "evm.bytecode",
                "evm.deployedBytecode",
                "evm.methodIdentifiers",
                "metadata"
              ],
              "": [
                "ast"
              ]
            }
          }
        }
      },
      "imports": [],
      "versionPragmas": [
        "^0.8.19"
      ],
      "artifacts": []
    },
    "C:\\Users\\Administrator\\OneDrive\\Desktop\\LoneVerse\\node_modules\\@openzeppelin\\contracts\\token\\ERC20\\IERC20.sol": {
      "lastModificationDate": 1758193076397,
      "contentHash": "9261adf6457863de3e9892f51317ec89",
      "sourceName": "@openzeppelin/contracts/token/ERC20/IERC20.sol",
      "solcConfig": {
        "version": "0.8.20",
        "settings": {
          "optimizer": {
            "enabled": true,
            "runs": 200
          },
          "viaIR": true,
          "evmVersion": "paris",
          "outputSelection": {
            "*": {
              "*": [
                "abi",
                "evm.bytecode",
                "evm.deployedBytecode",
                "evm.methodIdentifiers",
                "metadata"
              ],
              "": [
                "ast"
              ]
            }
          }
        }
      },
      "imports": [],
      "versionPragmas": [
        ">=0.4.16"
      ],
      "artifacts": [
        "IERC20"
      ]
    },
    "C:\\Users\\Administrator\\OneDrive\\Desktop\\LoneVerse\\node_modules\\@openzeppelin\\contracts\\token\\ERC20\\utils\\SafeERC20.sol": {
      "lastModificationDate": 1758193077056,
      "contentHash": "1fb9edee1d763745a62d0b1954998792",
      "sourceName": "@openzeppelin/contracts/token/ERC20/utils/SafeERC20.sol",
      "solcConfig": {
        "version": "0.8.20",
        "settings": {
          "optimizer": {
            "enabled": true,
            "runs": 200
          },
          "viaIR": true,
          "evmVersion": "paris",
          "outputSelection": {
            "*": {
              "*": [
                "abi",
                "evm.bytecode",
                "evm.deployedBytecode",
                "evm.methodIdentifiers",
                "metadata"
              ],
              "": [
                "ast"
              ]
            }
          }
        }
      },
      "imports": [
        "../IERC20.sol",
        "../../../interfaces/IERC1363.sol"
      ],
      "versionPragmas": [
        "^0.8.20"
      ],
      "artifacts": [
        "SafeERC20"
      ]
    },
    "C:\\Users\\Administrator\\OneDrive\\Desktop\\LoneVerse\\node_modules\\@openzeppelin\\contracts\\interfaces\\IERC1363.sol": {
      "lastModificationDate": 1758193076300,
      "contentHash": "a7fd0f05e36b0d0a21c75340c9c639ec",
      "sourceName": "@openzeppelin/contracts/interfaces/IERC1363.sol",
      "solcConfig": {
        "version": "0.8.20",
        "settings": {
          "optimizer": {
            "enabled": true,
            "runs": 200
          },
          "viaIR": true,
          "evmVersion": "paris",
          "outputSelection": {
            "*": {
              "*": [
                "abi",
                "evm.bytecode",
                "evm.deployedBytecode",
                "evm.methodIdentifiers",
                "metadata"
              ],
              "": [
                "ast"
              ]
            }
          }
        }
      },
      "imports": [
        "./IERC20.sol",
        "./IERC165.sol"
      ],
      "versionPragmas": [
        ">=0.6.2"
      ],
      "artifacts": [
        "IERC1363"
      ]
    },
    "C:\\Users\\Administrator\\OneDrive\\Desktop\\LoneVerse\\node_modules\\@openzeppelin\\contracts\\interfaces\\IERC20.sol": {
      "lastModificationDate": 1758193076382,
      "contentHash": "68620db2da7583d9a4919096ac77f577",
      "sourceName": "@openzeppelin/contracts/interfaces/IERC20.sol",
      "solcConfig": {
        "version": "0.8.20",
        "settings": {
          "optimizer": {
            "enabled": true,
            "runs": 200
          },
          "viaIR": true,
          "evmVersion": "paris",
          "outputSelection": {
            "*": {
              "*": [
                "abi",
                "evm.bytecode",
                "evm.deployedBytecode",
                "evm.methodIdentifiers",
                "metadata"
              ],
              "": [
                "ast"
              ]
            }
          }
        }
      },
      "imports": [
        "../token/ERC20/IERC20.sol"
      ],
      "versionPragmas": [
        ">=0.4.16"
      ],
      "artifacts": []
    },
    "C:\\Users\\Administrator\\OneDrive\\Desktop\\LoneVerse\\node_modules\\@openzeppelin\\contracts\\interfaces\\IERC165.sol": {
      "lastModificationDate": 1758193076344,
      "contentHash": "947853028399b7de34bcc3704ee06e99",
      "sourceName": "@openzeppelin/contracts/interfaces/IERC165.sol",
      "solcConfig": {
        "version": "0.8.20",
        "settings": {
          "optimizer": {
            "enabled": true,
            "runs": 200
          },
          "viaIR": true,
          "evmVersion": "paris",
          "outputSelection": {
            "*": {
              "*": [
                "abi",
                "evm.bytecode",
                "evm.deployedBytecode",
                "evm.methodIdentifiers",
                "metadata"
              ],
              "": [
                "ast"
              ]
            }
          }
        }
      },
      "imports": [
        "../utils/introspection/IERC165.sol"
      ],
      "versionPragmas": [
        ">=0.4.16"
      ],
      "artifacts": []
    },
    "C:\\Users\\Administrator\\OneDrive\\Desktop\\LoneVerse\\node_modules\\@openzeppelin\\contracts\\utils\\introspection\\IERC165.sol": {
      "lastModificationDate": 1758193076350,
      "contentHash": "7074c93b1ea0a122063f26ddd1db1032",
      "sourceName": "@openzeppelin/contracts/utils/introspection/IERC165.sol",
      "solcConfig": {
        "version": "0.8.20",
        "settings": {
          "optimizer": {
            "enabled": true,
            "runs": 200
          },
          "viaIR": true,
          "evmVersion": "paris",
          "outputSelection": {
            "*": {
              "*": [
                "abi",
                "evm.bytecode",
                "evm.deployedBytecode",
                "evm.methodIdentifiers",
                "metadata"
              ],
              "": [
                "ast"
              ]
            }
          }
        }
      },
      "imports": [],
      "versionPragmas": [
        ">=0.4.16"
      ],
      "artifacts": [
        "IERC165"
      ]
    },
    "C:\\Users\\Administrator\\OneDrive\\Desktop\\LoneVerse\\node_modules\\@openzeppelin\\contracts\\token\\ERC20\\extensions\\IERC20Metadata.sol": {
      "lastModificationDate": 1758193076412,
      "contentHash": "513778b30d2750f5d2b9b19bbcf748a5",
      "sourceName": "@openzeppelin/contracts/token/ERC20/extensions/IERC20Metadata.sol",
      "solcConfig": {
        "version": "0.8.20",
        "settings": {
          "optimizer": {
            "enabled": true,
            "runs": 200
          },
          "viaIR": true,
          "evmVersion": "paris",
          "outputSelection": {
            "*": {
              "*": [
                "abi",
                "evm.bytecode",
                "evm.deployedBytecode",
                "evm.methodIdentifiers",
                "metadata"
              ],
              "": [
                "ast"
              ]
            }
          }
        }
      },
      "imports": [
        "../IERC20.sol"
      ],
      "versionPragmas": [
        ">=0.6.2"
      ],
      "artifacts": [
        "IERC20Metadata"
      ]
    },
    "C:\\Users\\Administrator\\OneDrive\\Desktop\\LoneVerse\\node_modules\\@openzeppelin\\contracts\\token\\ERC20\\ERC20.sol": {
      "lastModificationDate": 1758193075653,
      "contentHash": "59dfce11284f2636db261df9b6a18f81",
      "sourceName": "@openzeppelin/contracts/token/ERC20/ERC20.sol",
      "solcConfig": {
        "version": "0.8.20",
        "settings": {
          "optimizer": {
            "enabled": true,
            "runs": 200
          },
          "viaIR": true,
          "evmVersion": "paris",
          "outputSelection": {
            "*": {
              "*": [
                "abi",
                "evm.bytecode",
                "evm.deployedBytecode",
                "evm.methodIdentifiers",
                "metadata"
              ],
              "": [
                "ast"
              ]
            }
          }
        }
      },
      "imports": [
        "./IERC20.sol",
        "./extensions/IERC20Metadata.sol",
        "../../utils/Context.sol",
        "../../interfaces/draft-IERC6093.sol"
      ],
      "versionPragmas": [
        "^0.8.20"
      ],
      "artifacts": [
        "ERC20"
      ]
    },
    "C:\\Users\\Administrator\\OneDrive\\Desktop\\LoneVerse\\node_modules\\@openzeppelin\\contracts\\interfaces\\draft-IERC6093.sol": {
      "lastModificationDate": 1758193075318,
      "contentHash": "5041977bbe908de2e6ed0270447f79ad",
      "sourceName": "@openzeppelin/contracts/interfaces/draft-IERC6093.sol",
      "solcConfig": {
        "version": "0.8.20",
        "settings": {
          "optimizer": {
            "enabled": true,
            "runs": 200
          },
          "viaIR": true,
          "evmVersion": "paris",
          "outputSelection": {
            "*": {
              "*": [
                "abi",
                "evm.bytecode",
                "evm.deployedBytecode",
                "evm.methodIdentifiers",
                "metadata"
              ],
              "": [
                "ast"
              ]
            }
          }
        }
      },
      "imports": [],
      "versionPragmas": [
        ">=0.8.4"
      ],
      "artifacts": [
        "IERC1155Errors",
        "IERC20Errors",
        "IERC721Errors"
      ]
    },
    "C:\\Users\\Administrator\\OneDrive\\Desktop\\LoneVerse\\node_modules\\@openzeppelin\\contracts\\utils\\Pausable.sol": {
      "lastModificationDate": 1758193076963,
      "contentHash": "0d47b53e10b1985efbb396f937626279",
      "sourceName": "@openzeppelin/contracts/utils/Pausable.sol",
      "solcConfig": {
        "version": "0.8.20",
        "settings": {
          "optimizer": {
            "enabled": true,
            "runs": 200
          },
          "viaIR": true,
          "evmVersion": "paris",
          "outputSelection": {
            "*": {
              "*": [
                "abi",
                "evm.bytecode",
                "evm.deployedBytecode",
                "evm.methodIdentifiers",
                "metadata"
              ],
              "": [
                "ast"
              ]
            }
          }
        }
      },
      "imports": [
        "../utils/Context.sol"
      ],
      "versionPragmas": [
        "^0.8.20"
      ],
      "artifacts": [
        "Pausable"
      ]
    },
    "C:\\Users\\Administrator\\OneDrive\\Desktop\\LoneVerse\\contracts\\LoanVerse.sol": {
      "lastModificationDate": 1758212085783,
      "contentHash": "a3a646af83a214df4913f007a82f3f16",
      "sourceName": "contracts/LoanVerse.sol",
      "solcConfig": {
        "version": "0.8.20",
        "settings": {
          "optimizer": {
            "enabled": true,
            "runs": 200
          },
          "viaIR": true,
          "evmVersion": "paris",
          "outputSelection": {
            "*": {
              "*": [
                "abi",
                "evm.bytecode",
                "evm.deployedBytecode",
                "evm.methodIdentifiers",
                "metadata"
              ],
              "": [
                "ast"
              ]
            }
          }
        }
      },
      "imports": [
        "@openzeppelin/contracts/utils/ReentrancyGuard.sol",
        "@openzeppelin/contracts/access/Ownable.sol",
        "@openzeppelin/contracts/token/ERC20/IERC20.sol",
        "@openzeppelin/contracts/token/ERC20/utils/SafeERC20.sol",
        "@openzeppelin/contracts/utils/Pausable.sol"
      ],
      "versionPragmas": [
        "^0.8.19"
      ],
      "artifacts": [
        "LoanVerse"
      ]
    },
    "C:\\Users\\Administrator\\OneDrive\\Desktop\\LoneVerse\\contracts\\MockERC20.sol": {
      "lastModificationDate": 1758211966339,
      "contentHash": "1ef78666597a75dabb53167fd65f6c1a",
      "sourceName": "contracts/MockERC20.sol",
      "solcConfig": {
        "version": "0.8.20",
        "settings": {
          "optimizer": {
            "enabled": true,
            "runs": 200
          },
          "viaIR": true,
          "evmVersion": "paris",
          "outputSelection": {
            "*": {
              "*": [
                "abi",
                "evm.bytecode",
                "evm.deployedBytecode",
                "evm.methodIdentifiers",
                "metadata"
              ],
              "": [
                "ast"
              ]
            }
          }
        }
      },
      "imports": [
        "@openzeppelin/contracts/token/ERC20/ERC20.sol",
        "@openzeppelin/contracts/access/Ownable.sol"
      ],
      "versionPragmas": [
        "^0.8.19"
      ],
      "artifacts": [
        "MockERC20"
      ]
    },
    "C:\\Users\\Administrator\\OneDrive\\Desktop\\LoneVerse\\contracts\\LoanChainV2.sol": {
      "lastModificationDate": 1758211966339,
      "contentHash": "0d9bbe4bdfdabab5ff3ea8c202a5b9ba",
      "sourceName": "contracts/LoanChainV2.sol",
      "solcConfig": {
        "version": "0.8.20",
        "settings": {
          "optimizer": {
            "enabled": true,
            "runs": 200
          },
          "viaIR": true,
          "evmVersion": "paris",
          "outputSelection": {
            "*": {
              "*": [
                "abi",
                "evm.bytecode",
                "evm.deployedBytecode",
                "evm.methodIdentifiers",
                "metadata"
              ],
              "": [
                "ast"
              ]
            }
          }
        }
      },
      "imports": [
        "@openzeppelin/contracts/utils/ReentrancyGuard.sol",
        "@openzeppelin/contracts/access/Ownable.sol",
        "@openzeppelin/contracts/token/ERC20/IERC20.sol",
        "@openzeppelin/contracts/token/ERC20/utils/SafeERC20.sol"
      ],
      "versionPragmas": [
        "^0.8.19"
      ],
<<<<<<< HEAD
      "artifacts": [
        "LoanChainV2"
=======
      "artifacts": []
    },
    "/home/runner/workspace/contracts/LoanVerseV3.sol": {
      "lastModificationDate": 1758294724554,
      "contentHash": "6993d94f2075c2c1e5c67c4b88ee862b",
      "sourceName": "contracts/LoanVerseV3.sol",
      "solcConfig": {
        "version": "0.8.20",
        "settings": {
          "optimizer": {
            "enabled": true,
            "runs": 200
          },
          "viaIR": true,
          "evmVersion": "paris",
          "outputSelection": {
            "*": {
              "*": [
                "abi",
                "evm.bytecode",
                "evm.deployedBytecode",
                "evm.methodIdentifiers",
                "metadata"
              ],
              "": [
                "ast"
              ]
            }
          }
        }
      },
      "imports": [
        "@openzeppelin/contracts/utils/ReentrancyGuard.sol",
        "@openzeppelin/contracts/access/Ownable.sol",
        "@openzeppelin/contracts/token/ERC20/IERC20.sol",
        "@openzeppelin/contracts/token/ERC20/utils/SafeERC20.sol",
        "@openzeppelin/contracts/utils/Pausable.sol"
      ],
      "versionPragmas": [
        "^0.8.19"
      ],
      "artifacts": [
        "AggregatorV3Interface",
        "LoanVerseV3"
      ]
    },
    "/home/runner/workspace/contracts/MockV3Aggregator.sol": {
      "lastModificationDate": 1758295212167,
      "contentHash": "41a412d970d530c98bfa07b57fc16ab6",
      "sourceName": "contracts/MockV3Aggregator.sol",
      "solcConfig": {
        "version": "0.8.20",
        "settings": {
          "optimizer": {
            "enabled": true,
            "runs": 200
          },
          "viaIR": true,
          "evmVersion": "paris",
          "outputSelection": {
            "*": {
              "*": [
                "abi",
                "evm.bytecode",
                "evm.deployedBytecode",
                "evm.methodIdentifiers",
                "metadata"
              ],
              "": [
                "ast"
              ]
            }
          }
        }
      },
      "imports": [],
      "versionPragmas": [
        "^0.8.19"
      ],
      "artifacts": [
        "MockV3Aggregator"
>>>>>>> 646199c9
      ]
    }
  }
}<|MERGE_RESOLUTION|>--- conflicted
+++ resolved
@@ -741,93 +741,7 @@
       "versionPragmas": [
         "^0.8.19"
       ],
-<<<<<<< HEAD
-      "artifacts": [
-        "LoanChainV2"
-=======
       "artifacts": []
-    },
-    "/home/runner/workspace/contracts/LoanVerseV3.sol": {
-      "lastModificationDate": 1758294724554,
-      "contentHash": "6993d94f2075c2c1e5c67c4b88ee862b",
-      "sourceName": "contracts/LoanVerseV3.sol",
-      "solcConfig": {
-        "version": "0.8.20",
-        "settings": {
-          "optimizer": {
-            "enabled": true,
-            "runs": 200
-          },
-          "viaIR": true,
-          "evmVersion": "paris",
-          "outputSelection": {
-            "*": {
-              "*": [
-                "abi",
-                "evm.bytecode",
-                "evm.deployedBytecode",
-                "evm.methodIdentifiers",
-                "metadata"
-              ],
-              "": [
-                "ast"
-              ]
-            }
-          }
-        }
-      },
-      "imports": [
-        "@openzeppelin/contracts/utils/ReentrancyGuard.sol",
-        "@openzeppelin/contracts/access/Ownable.sol",
-        "@openzeppelin/contracts/token/ERC20/IERC20.sol",
-        "@openzeppelin/contracts/token/ERC20/utils/SafeERC20.sol",
-        "@openzeppelin/contracts/utils/Pausable.sol"
-      ],
-      "versionPragmas": [
-        "^0.8.19"
-      ],
-      "artifacts": [
-        "AggregatorV3Interface",
-        "LoanVerseV3"
-      ]
-    },
-    "/home/runner/workspace/contracts/MockV3Aggregator.sol": {
-      "lastModificationDate": 1758295212167,
-      "contentHash": "41a412d970d530c98bfa07b57fc16ab6",
-      "sourceName": "contracts/MockV3Aggregator.sol",
-      "solcConfig": {
-        "version": "0.8.20",
-        "settings": {
-          "optimizer": {
-            "enabled": true,
-            "runs": 200
-          },
-          "viaIR": true,
-          "evmVersion": "paris",
-          "outputSelection": {
-            "*": {
-              "*": [
-                "abi",
-                "evm.bytecode",
-                "evm.deployedBytecode",
-                "evm.methodIdentifiers",
-                "metadata"
-              ],
-              "": [
-                "ast"
-              ]
-            }
-          }
-        }
-      },
-      "imports": [],
-      "versionPragmas": [
-        "^0.8.19"
-      ],
-      "artifacts": [
-        "MockV3Aggregator"
->>>>>>> 646199c9
-      ]
     }
   }
 }